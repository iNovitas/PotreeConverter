--- conflicted
+++ resolved
@@ -6,14 +6,8 @@
 #include <string>
 #include <fstream>
 #include <iostream>
-<<<<<<< HEAD
+
 #include <boost/regex.hpp>
-=======
-#include <regex>
-#include <vector>
-#include <map>
->>>>>>> 517daa85
-
 #include "boost/assign.hpp"
 #include "boost/algorithm/string.hpp"
 
